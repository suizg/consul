package agent

import (
	"fmt"
	"io"
	"log"
	"net"
	"os"
	"strconv"
	"sync"

	"github.com/hashicorp/consul/consul"
	"github.com/hashicorp/consul/consul/structs"
	"github.com/hashicorp/serf/serf"
)

/*
 The agent is the long running process that is run on every machine.
 It exposes an RPC interface that is used by the CLI to control the
 agent. The agent runs the query interfaces like HTTP, DNS, and RPC.
 However, it can run in either a client, or server mode. In server
 mode, it runs a full Consul server. In client-only mode, it only forwards
 requests to other Consul servers.
*/
type Agent struct {
	config *Config

	// Used for writing our logs
	logger *log.Logger

	// Output sink for logs
	logOutput io.Writer

	// We have one of a client or a server, depending
	// on our configuration
	server *consul.Server
	client *consul.Client

	// state stores a local representation of the node,
	// services and checks. Used for anti-entropy.
	state localState

	// checkMonitors maps the check ID to an associated monitor
	// checkTTLs maps the check ID to an associated check TTL
	// checkLock protects updates to either
	checkMonitors map[string]*CheckMonitor
	checkTTLs     map[string]*CheckTTL
	checkLock     sync.Mutex

	shutdown     bool
	shutdownCh   chan struct{}
	shutdownLock sync.Mutex
}

// Create is used to create a new Agent. Returns
// the agent or potentially an error.
func Create(config *Config, logOutput io.Writer) (*Agent, error) {
	// Ensure we have a log sink
	if logOutput == nil {
		logOutput = os.Stderr
	}

	// Validate the config
	if config.Datacenter == "" {
		return nil, fmt.Errorf("Must configure a Datacenter")
	}
	if config.DataDir == "" {
		return nil, fmt.Errorf("Must configure a DataDir")
	}

	// Try to get an advertise address
	if config.AdvertiseAddr != "" {
		if ip := net.ParseIP(config.AdvertiseAddr); ip == nil {
			return nil, fmt.Errorf("Failed to parse advertise address: %v", config.AdvertiseAddr)
		}
	} else if config.BindAddr != "0.0.0.0" && config.BindAddr != "" {
		config.AdvertiseAddr = config.BindAddr
	} else {
		ip, err := consul.GetPrivateIP()
		if err != nil {
			return nil, fmt.Errorf("Failed to get advertise address: %v", err)
		}
		config.AdvertiseAddr = ip.String()
	}

	agent := &Agent{
		config:        config,
		logger:        log.New(logOutput, "", log.LstdFlags),
		logOutput:     logOutput,
		checkMonitors: make(map[string]*CheckMonitor),
		checkTTLs:     make(map[string]*CheckTTL),
		shutdownCh:    make(chan struct{}),
	}

	// Initialize the local state
	agent.state.Init(config, agent.logger)

	// Setup either the client or the server
	var err error
	if config.Server {
		err = agent.setupServer()
		agent.state.SetIface(agent.server)
	} else {
		err = agent.setupClient()
		agent.state.SetIface(agent.client)
	}
	if err != nil {
		return nil, err
	}

	// Write out the PID file if necessary
	err = agent.storePid()
	if err != nil {
		return nil, err
	}

	return agent, nil
}

// consulConfig is used to return a consul configuration
func (a *Agent) consulConfig() *consul.Config {
	// Start with the provided config or default config
	var base *consul.Config
	if a.config.ConsulConfig != nil {
		base = a.config.ConsulConfig
	} else {
		base = consul.DefaultConfig()
	}

	// Override with our config
	if a.config.Datacenter != "" {
		base.Datacenter = a.config.Datacenter
	}
	if a.config.DataDir != "" {
		base.DataDir = a.config.DataDir
	}
	if a.config.EncryptKey != "" {
		key, _ := a.config.EncryptBytes()
		base.SerfLANConfig.MemberlistConfig.SecretKey = key
		base.SerfWANConfig.MemberlistConfig.SecretKey = key
	}
	if a.config.NodeName != "" {
		base.NodeName = a.config.NodeName
	}
	if a.config.BindAddr != "" {
		base.SerfLANConfig.MemberlistConfig.BindAddr = a.config.BindAddr
		base.SerfWANConfig.MemberlistConfig.BindAddr = a.config.BindAddr
	}
	if a.config.Ports.SerfLan != 0 {
		base.SerfLANConfig.MemberlistConfig.BindPort = a.config.Ports.SerfLan
		base.SerfLANConfig.MemberlistConfig.AdvertisePort = a.config.Ports.SerfLan
	}
	if a.config.Ports.SerfWan != 0 {
		base.SerfWANConfig.MemberlistConfig.BindPort = a.config.Ports.SerfWan
		base.SerfWANConfig.MemberlistConfig.AdvertisePort = a.config.Ports.SerfWan
	}
	if a.config.BindAddr != "" {
		bindAddr := &net.TCPAddr{
			IP:   net.ParseIP(a.config.BindAddr),
			Port: a.config.Ports.Server,
		}
		base.RPCAddr = bindAddr
	}
	if a.config.AdvertiseAddr != "" {
		base.SerfLANConfig.MemberlistConfig.AdvertiseAddr = a.config.AdvertiseAddr
		base.SerfWANConfig.MemberlistConfig.AdvertiseAddr = a.config.AdvertiseAddr
		base.RPCAdvertise = &net.TCPAddr{
			IP:   net.ParseIP(a.config.AdvertiseAddr),
			Port: a.config.Ports.Server,
		}
	}
	if a.config.Bootstrap {
		base.Bootstrap = true
	}
<<<<<<< HEAD
	if a.config.RejoinAfterLeave {
		base.RejoinAfterLeave = true
=======
	if a.config.Expect != 0 {
		base.Expect = a.config.Expect
>>>>>>> 7b456a6d
	}
	if a.config.Protocol > 0 {
		base.ProtocolVersion = uint8(a.config.Protocol)
	}

	// Format the build string
	revision := a.config.Revision
	if len(revision) > 8 {
		revision = revision[:8]
	}
	base.Build = fmt.Sprintf("%s%s:%s",
		a.config.Version, a.config.VersionPrerelease, revision)

	// Copy the TLS configuration
	base.VerifyIncoming = a.config.VerifyIncoming
	base.VerifyOutgoing = a.config.VerifyOutgoing
	base.CAFile = a.config.CAFile
	base.CertFile = a.config.CertFile
	base.KeyFile = a.config.KeyFile
	base.ServerName = a.config.ServerName

	// Setup the ServerUp callback
	base.ServerUp = a.state.ConsulServerUp

	// Setup the loggers
	base.LogOutput = a.logOutput
	return base
}

// setupServer is used to initialize the Consul server
func (a *Agent) setupServer() error {
	server, err := consul.NewServer(a.consulConfig())
	if err != nil {
		return fmt.Errorf("Failed to start Consul server: %v", err)
	}
	a.server = server
	return nil
}

// setupClient is used to initialize the Consul client
func (a *Agent) setupClient() error {
	client, err := consul.NewClient(a.consulConfig())
	if err != nil {
		return fmt.Errorf("Failed to start Consul client: %v", err)
	}
	a.client = client
	return nil
}

// RPC is used to make an RPC call to the Consul servers
// This allows the agent to implement the Consul.Interface
func (a *Agent) RPC(method string, args interface{}, reply interface{}) error {
	if a.server != nil {
		return a.server.RPC(method, args, reply)
	}
	return a.client.RPC(method, args, reply)
}

// Leave is used to prepare the agent for a graceful shutdown
func (a *Agent) Leave() error {
	if a.server != nil {
		return a.server.Leave()
	} else {
		return a.client.Leave()
	}
}

// Shutdown is used to hard stop the agent. Should be
// preceeded by a call to Leave to do it gracefully.
func (a *Agent) Shutdown() error {
	a.shutdownLock.Lock()
	defer a.shutdownLock.Unlock()

	if a.shutdown {
		return nil
	}

	// Stop all the checks
	a.checkLock.Lock()
	defer a.checkLock.Unlock()
	for _, chk := range a.checkMonitors {
		chk.Stop()
	}
	for _, chk := range a.checkTTLs {
		chk.Stop()
	}

	a.logger.Println("[INFO] agent: requesting shutdown")
	var err error
	if a.server != nil {
		err = a.server.Shutdown()
	} else {
		err = a.client.Shutdown()
	}

	pidErr := a.deletePid()
	if pidErr != nil {
		a.logger.Println("[WARN] agent: could not delete pid file ", pidErr)
	}

	a.logger.Println("[INFO] agent: shutdown complete")
	a.shutdown = true
	close(a.shutdownCh)
	return err
}

// ShutdownCh is used to return a channel that can be
// selected to wait for the agent to perform a shutdown.
func (a *Agent) ShutdownCh() <-chan struct{} {
	return a.shutdownCh
}

// JoinLAN is used to have the agent join a LAN cluster
func (a *Agent) JoinLAN(addrs []string) (n int, err error) {
	a.logger.Printf("[INFO] agent: (LAN) joining: %v", addrs)
	if a.server != nil {
		n, err = a.server.JoinLAN(addrs)
	} else {
		n, err = a.client.JoinLAN(addrs)
	}
	a.logger.Printf("[INFO] agent: (LAN) joined: %d Err: %v", n, err)
	return
}

// JoinWAN is used to have the agent join a WAN cluster
func (a *Agent) JoinWAN(addrs []string) (n int, err error) {
	a.logger.Printf("[INFO] agent: (WAN) joining: %v", addrs)
	if a.server != nil {
		n, err = a.server.JoinWAN(addrs)
	} else {
		err = fmt.Errorf("Must be a server to join WAN cluster")
	}
	a.logger.Printf("[INFO] agent: (WAN) joined: %d Err: %v", n, err)
	return
}

// ForceLeave is used to remove a failed node from the cluster
func (a *Agent) ForceLeave(node string) (err error) {
	a.logger.Printf("[INFO] Force leaving node: %v", node)
	if a.server != nil {
		err = a.server.RemoveFailedNode(node)
	} else {
		err = a.client.RemoveFailedNode(node)
	}
	if err != nil {
		a.logger.Printf("[WARN] Failed to remove node: %v", err)
	}
	return err
}

// LocalMember is used to return the local node
func (a *Agent) LocalMember() serf.Member {
	if a.server != nil {
		return a.server.LocalMember()
	} else {
		return a.client.LocalMember()
	}
}

// LANMembers is used to retrieve the LAN members
func (a *Agent) LANMembers() []serf.Member {
	if a.server != nil {
		return a.server.LANMembers()
	} else {
		return a.client.LANMembers()
	}
}

// WANMembers is used to retrieve the WAN members
func (a *Agent) WANMembers() []serf.Member {
	if a.server != nil {
		return a.server.WANMembers()
	} else {
		return nil
	}
}

// StartSync is called once Services and Checks are registered.
// This is called to prevent a race between clients and the anti-entropy routines
func (a *Agent) StartSync() {
	// Start the anti entropy routine
	go a.state.antiEntropy(a.shutdownCh)
}

// PauseSync is used to pause anti-entropy while bulk changes are make
func (a *Agent) PauseSync() {
	a.state.Pause()
}

// ResumeSync is used to unpause anti-entropy after bulk changes are make
func (a *Agent) ResumeSync() {
	a.state.Resume()
}

// AddService is used to add a service entry.
// This entry is persistent and the agent will make a best effort to
// ensure it is registered
func (a *Agent) AddService(service *structs.NodeService, chkType *CheckType) error {
	if service.Service == "" {
		return fmt.Errorf("Service name missing")
	}
	if service.ID == "" && service.Service != "" {
		service.ID = service.Service
	}
	if chkType != nil && !chkType.Valid() {
		return fmt.Errorf("Check type is not valid")
	}

	// Add the service
	a.state.AddService(service)

	// Create an associated health check
	if chkType != nil {
		check := &structs.HealthCheck{
			Node:        a.config.NodeName,
			CheckID:     fmt.Sprintf("service:%s", service.ID),
			Name:        fmt.Sprintf("Service '%s' check", service.Service),
			Status:      structs.HealthUnknown,
			Notes:       "",
			ServiceID:   service.ID,
			ServiceName: service.Service,
		}
		if err := a.AddCheck(check, chkType); err != nil {
			return err
		}
	}
	return nil
}

// RemoveService is used to remove a service entry.
// The agent will make a best effort to ensure it is deregistered
func (a *Agent) RemoveService(serviceID string) error {
	// Remove service immeidately
	a.state.RemoveService(serviceID)

	// Deregister any associated health checks
	checkID := fmt.Sprintf("service:%s", serviceID)
	return a.RemoveCheck(checkID)
}

// AddCheck is used to add a health check to the agent.
// This entry is persistent and the agent will make a best effort to
// ensure it is registered. The Check may include a CheckType which
// is used to automatically update the check status
func (a *Agent) AddCheck(check *structs.HealthCheck, chkType *CheckType) error {
	if check.CheckID == "" {
		return fmt.Errorf("CheckID missing")
	}
	if chkType != nil && !chkType.Valid() {
		return fmt.Errorf("Check type is not valid")
	}

	a.checkLock.Lock()
	defer a.checkLock.Unlock()

	// Check if already registered
	if chkType != nil {
		if chkType.IsTTL() {
			if existing, ok := a.checkTTLs[check.CheckID]; ok {
				existing.Stop()
			}

			ttl := &CheckTTL{
				Notify:  &a.state,
				CheckID: check.CheckID,
				TTL:     chkType.TTL,
				Logger:  a.logger,
			}
			ttl.Start()
			a.checkTTLs[check.CheckID] = ttl

		} else {
			if existing, ok := a.checkMonitors[check.CheckID]; ok {
				existing.Stop()
			}
			if chkType.Interval < MinInterval {
				a.logger.Println(fmt.Sprintf("[WARN] agent: check '%s' has interval below minimum of %v",
					check.CheckID, MinInterval))
				chkType.Interval = MinInterval
			}

			monitor := &CheckMonitor{
				Notify:   &a.state,
				CheckID:  check.CheckID,
				Script:   chkType.Script,
				Interval: chkType.Interval,
				Logger:   a.logger,
			}
			monitor.Start()
			a.checkMonitors[check.CheckID] = monitor
		}
	}

	// Add to the local state for anti-entropy
	a.state.AddCheck(check)
	return nil
}

// RemoveCheck is used to remove a health check.
// The agent will make a best effort to ensure it is deregistered
func (a *Agent) RemoveCheck(checkID string) error {
	// Add to the local state for anti-entropy
	a.state.RemoveCheck(checkID)

	a.checkLock.Lock()
	defer a.checkLock.Unlock()

	// Stop any monitors
	if check, ok := a.checkMonitors[checkID]; ok {
		check.Stop()
		delete(a.checkMonitors, checkID)
	}
	if check, ok := a.checkTTLs[checkID]; ok {
		check.Stop()
		delete(a.checkTTLs, checkID)
	}
	return nil
}

// UpdateCheck is used to update the status of a check.
// This can only be used with checks of the TTL type.
func (a *Agent) UpdateCheck(checkID, status, output string) error {
	a.checkLock.Lock()
	defer a.checkLock.Unlock()

	check, ok := a.checkTTLs[checkID]
	if !ok {
		return fmt.Errorf("CheckID does not have associated TTL")
	}

	// Set the status through CheckTTL to reset the TTL
	check.SetStatus(status, output)
	return nil
}

// Stats is used to get various debugging state from the sub-systems
func (a *Agent) Stats() map[string]map[string]string {
	toString := func(v uint64) string {
		return strconv.FormatUint(v, 10)
	}
	var stats map[string]map[string]string
	if a.server != nil {
		stats = a.server.Stats()
	} else {
		stats = a.client.Stats()
	}
	stats["agent"] = map[string]string{
		"check_monitors": toString(uint64(len(a.checkMonitors))),
		"check_ttls":     toString(uint64(len(a.checkTTLs))),
		"checks":         toString(uint64(len(a.state.checks))),
		"services":       toString(uint64(len(a.state.services))),
	}

	revision := a.config.Revision
	if len(revision) > 8 {
		revision = revision[:8]
	}
	stats["build"] = map[string]string{
		"revision":   revision,
		"version":    a.config.Version,
		"prerelease": a.config.VersionPrerelease,
	}
	return stats
}

// storePid is used to write out our PID to a file if necessary
func (a *Agent) storePid() error {
	// Quit fast if no pidfile
	pidPath := a.config.PidFile
	if pidPath == "" {
		return nil
	}

	// Open the PID file
	pidFile, err := os.OpenFile(pidPath, os.O_CREATE|os.O_WRONLY|os.O_TRUNC, 0666)
	if err != nil {
		return fmt.Errorf("Could not open pid file: %v", err)
	}
	defer pidFile.Close()

	// Write out the PID
	pid := os.Getpid()
	_, err = pidFile.WriteString(fmt.Sprintf("%d", pid))
	if err != nil {
		return fmt.Errorf("Could not write to pid file: %s", err)
	}
	return nil
}

// deletePid is used to delete our PID on exit
func (a *Agent) deletePid() error {
	// Quit fast if no pidfile
	pidPath := a.config.PidFile
	if pidPath == "" {
		return nil
	}

	stat, err := os.Stat(pidPath)
	if err != nil {
		return fmt.Errorf("Could not remove pid file: %s", err)
	}

	if stat.IsDir() {
		return fmt.Errorf("Specified pid file path is directory")
	}

	err = os.Remove(pidPath)
	if err != nil {
		return fmt.Errorf("Could not remove pid file: %s", err)
	}
	return nil
}<|MERGE_RESOLUTION|>--- conflicted
+++ resolved
@@ -172,13 +172,11 @@
 	if a.config.Bootstrap {
 		base.Bootstrap = true
 	}
-<<<<<<< HEAD
 	if a.config.RejoinAfterLeave {
 		base.RejoinAfterLeave = true
-=======
+	}
 	if a.config.Expect != 0 {
 		base.Expect = a.config.Expect
->>>>>>> 7b456a6d
 	}
 	if a.config.Protocol > 0 {
 		base.ProtocolVersion = uint8(a.config.Protocol)
